module github.com/elsbrock/plundrio

go 1.23.0

toolchain go1.24.1

require (
	github.com/cavaliergopher/grab/v3 v3.0.1
	github.com/elsbrock/go-putio v0.0.0-20250302151657-26b9b34a0424
	github.com/rs/zerolog v1.34.0
	github.com/spf13/cobra v1.9.1
<<<<<<< HEAD
	github.com/spf13/viper v1.20.1
	golang.org/x/oauth2 v0.25.0
=======
	github.com/spf13/viper v1.20.0
	golang.org/x/oauth2 v0.28.0
>>>>>>> b8f8690d
)

require (
	github.com/fsnotify/fsnotify v1.8.0 // indirect
	github.com/go-viper/mapstructure/v2 v2.2.1 // indirect
	github.com/golang/protobuf v1.5.3 // indirect
	github.com/hashicorp/hcl v1.0.0 // indirect
	github.com/inconshreveable/mousetrap v1.1.0 // indirect
	github.com/magiconair/properties v1.8.7 // indirect
	github.com/mattn/go-colorable v0.1.13 // indirect
	github.com/mattn/go-isatty v0.0.19 // indirect
	github.com/mitchellh/mapstructure v1.5.0 // indirect
	github.com/pelletier/go-toml/v2 v2.2.3 // indirect
	github.com/sagikazarmark/locafero v0.7.0 // indirect
	github.com/sagikazarmark/slog-shim v0.1.0 // indirect
	github.com/sourcegraph/conc v0.3.0 // indirect
	github.com/spf13/afero v1.12.0 // indirect
	github.com/spf13/cast v1.7.1 // indirect
	github.com/spf13/pflag v1.0.6 // indirect
	github.com/subosito/gotenv v1.6.0 // indirect
	go.uber.org/atomic v1.9.0 // indirect
	go.uber.org/multierr v1.9.0 // indirect
	golang.org/x/exp v0.0.0-20230905200255-921286631fa9 // indirect
	golang.org/x/sys v0.29.0 // indirect
	golang.org/x/text v0.21.0 // indirect
	google.golang.org/appengine v1.6.8 // indirect
	google.golang.org/protobuf v1.36.1 // indirect
	gopkg.in/ini.v1 v1.67.0 // indirect
	gopkg.in/yaml.v3 v3.0.1 // indirect
)<|MERGE_RESOLUTION|>--- conflicted
+++ resolved
@@ -9,28 +9,18 @@
 	github.com/elsbrock/go-putio v0.0.0-20250302151657-26b9b34a0424
 	github.com/rs/zerolog v1.34.0
 	github.com/spf13/cobra v1.9.1
-<<<<<<< HEAD
 	github.com/spf13/viper v1.20.1
-	golang.org/x/oauth2 v0.25.0
-=======
-	github.com/spf13/viper v1.20.0
 	golang.org/x/oauth2 v0.28.0
->>>>>>> b8f8690d
 )
 
 require (
 	github.com/fsnotify/fsnotify v1.8.0 // indirect
 	github.com/go-viper/mapstructure/v2 v2.2.1 // indirect
-	github.com/golang/protobuf v1.5.3 // indirect
-	github.com/hashicorp/hcl v1.0.0 // indirect
 	github.com/inconshreveable/mousetrap v1.1.0 // indirect
-	github.com/magiconair/properties v1.8.7 // indirect
 	github.com/mattn/go-colorable v0.1.13 // indirect
 	github.com/mattn/go-isatty v0.0.19 // indirect
-	github.com/mitchellh/mapstructure v1.5.0 // indirect
 	github.com/pelletier/go-toml/v2 v2.2.3 // indirect
 	github.com/sagikazarmark/locafero v0.7.0 // indirect
-	github.com/sagikazarmark/slog-shim v0.1.0 // indirect
 	github.com/sourcegraph/conc v0.3.0 // indirect
 	github.com/spf13/afero v1.12.0 // indirect
 	github.com/spf13/cast v1.7.1 // indirect
@@ -38,11 +28,7 @@
 	github.com/subosito/gotenv v1.6.0 // indirect
 	go.uber.org/atomic v1.9.0 // indirect
 	go.uber.org/multierr v1.9.0 // indirect
-	golang.org/x/exp v0.0.0-20230905200255-921286631fa9 // indirect
 	golang.org/x/sys v0.29.0 // indirect
 	golang.org/x/text v0.21.0 // indirect
-	google.golang.org/appengine v1.6.8 // indirect
-	google.golang.org/protobuf v1.36.1 // indirect
-	gopkg.in/ini.v1 v1.67.0 // indirect
 	gopkg.in/yaml.v3 v3.0.1 // indirect
 )